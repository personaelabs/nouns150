import * as React from "react";
import { useState } from "react";
import { useAccount, useSignTypedData } from "wagmi";
import { PointPreComputes } from "../types/zk";
import {
  splitToRegisters,
  EIP712Value,
  prepareMerkleRootProof,
} from "../utils/utils";
import AnonPill, { NounSet } from "./anonPill";
import { ethers } from "ethers";
<<<<<<< HEAD
import { SECP256K1_N } from "../utils/config";
import BN from "bn.js";
import { getPointPreComputes } from "../utils/wasmPrecompute/wasmPrecompute.web";
=======
import {
  getSigPublicSignals,
  PublicSignatureData,
} from "../utils/wasmPrecompute";
>>>>>>> 96a8b5c4
import { downloadZKey } from "../utils/zkp";
import localforage from "localforage";
import axios from "axios";
import { Textarea } from "./textarea";
import { toUtf8Bytes } from "ethers/lib/utils";
import { createMerkleTree } from "../utils/merkleTree";

const elliptic = require("elliptic");
const ec = new elliptic.ec("secp256k1");

interface CommentWriterProps {
  propId: number;
}

interface SignaturePostProcessingContents {
  TPreComputes: PointPreComputes;
  s: bigint[];
  U: bigint[][];
}

interface MerkleTreeProofData {
  root: string;
  pathElements: string[];
  pathIndices: string[];
}

const domain = {
  name: "heyanoun-prop-150",
  version: "1",
  chainId: 1,
  verifyingContract: "0x0000000000000000000000000000000000000000",
} as const;

const types = {
  NounSignature: [
    { name: "propId", type: "string" },
    { name: "groupType", type: "string" },
    { name: "msgHash", type: "string" },
  ],
} as const;

const CommentWriter: React.FC<CommentWriterProps> = ({ propId }) => {
  const { address, connector, isConnected } = useAccount();

  const merkleTreeProofData = React.useRef<MerkleTreeProofData>();
  const [commentMsg, setCommentMsg] = React.useState<string>("");
  const [loadingText, setLoadingText] = React.useState<string | undefined>(
    undefined
  );
  const [successProofGen, setSuccessProofGen] = React.useState<
    boolean | undefined
  >(undefined);

  const [activeNounSet, setActiveNounSet] = useState<NounSet>(
    NounSet.SingleNoun
  );

  const { data, error, isLoading, signTypedData } = useSignTypedData({
    domain,
    types,
    value: {
      propId: `${propId}`,
      groupType: `${activeNounSet}`,
      msgHash: ethers.utils.keccak256(toUtf8Bytes(commentMsg)),
    } as const,
    async onSuccess(data, variables) {
      // Verify signature when sign message succeeds
      const { v, r, s } = ethers.utils.splitSignature(data);
      const isRYOdd = Number((BigInt(v) - BigInt(27)) % BigInt(2));

      const publicSigData = {
        r,
        isRYOdd,
        eip712Value: variables.value as EIP712Value,
      };
      const { TPreComputes, U } = await getSigPublicSignals(publicSigData);

      const signatureArtifacts: SignaturePostProcessingContents = {
        // @ts-ignore
        TPreComputes,
        U,
        s: splitToRegisters(s.substring(2)) as bigint[],
      };
      await generateProof(signatureArtifacts, publicSigData);
    },
  });

  async function submitProof(
    proof: any,
    publicSignatureData: PublicSignatureData,
    root: string
  ) {
    axios.post(
      "/api/submit",
      { proof, publicSignatureData, root },
      {
        headers: {
          "Content-Type": "application/json",
        },
      }
    );
  }

  const generateProof = React.useCallback(
    async (
      artifacts: SignaturePostProcessingContents,
      publicSigData: PublicSignatureData
    ) => {
      if (!merkleTreeProofData.current || !merkleTreeProofData.current.root) {
        throw new Error("Missing merkle tree data");
      }
      //TODO: add loading state or progress bar first time it downloads zkey
      await downloadZKey();

      const proofInputs = {
        ...artifacts,
        ...merkleTreeProofData.current,
        propId: propId.toString(),
        groupType: activeNounSet.toString(),
      };

      const zkeyDb = await localforage.getItem("setMembership_final.zkey");

      if (!zkeyDb) {
        throw new Error("zkey was not found in the database");
      }

      // @ts-ignore
      const zkeyRawData = new Uint8Array(zkeyDb);

      const zkeyFastFile = { type: "mem", data: zkeyRawData };
      const worker = new Worker("./worker.js");
      worker.postMessage([proofInputs, zkeyFastFile]);
      worker.onmessage = async function (e) {
        const { proof, publicSignals } = e.data;
        console.log("PROOF SUCCESSFULLY GENERATED: ", proof, publicSignals);

        if (!merkleTreeProofData.current) {
          throw new Error("Missing merkle tree data");
        } else {
          await submitProof(
            proof,
            publicSigData,
            merkleTreeProofData.current.root
          );
          // TODO: post to IPFS or store in our db
          setSuccessProofGen(true);
          // TODO: add toast showing success
          setLoadingText(undefined);
        }
      };
    },
    []
  );

  const prepareProof = React.useCallback(async () => {
    try {
      // const merkleTreeData = (
      //   await axios.get<GroupPayload>("/api/getPropGroup", {
      //     params: {
      //       propId: propId,
      //       groupType: activeNounSet,
      //     },
      //   })
      // ).data;
      // const leafData = merkleTreeData.leaves.find((el) => el.data === address);
      // if (!leafData) {
      //   throw new Error("Could not find user address in selected group");
      // }

      // merkleTreeProofData.current = {
      //   root: merkleTreeData.root,
      //   pathElements: leafData.path,
      //   pathIndices: leafData.indices,
      // };

      // TODO: REMOVE THIS AFTER TESTING, generating dummy merkle tree to test proof generation works
      //       if you want to test non-noun holding addresses
      const { pathElements, pathIndices, pathRoot } = await createMerkleTree(
        "0x926B47C42Ce6BC92242c080CF8fAFEd34a164017",
        [
          "0x926B47C42Ce6BC92242c080CF8fAFEd34a164017",
          "0x199D5ED7F45F4eE35960cF22EAde2076e95B253F",
        ]
      );

      const merkleTreeData = prepareMerkleRootProof(
        pathElements,
        pathIndices,
        pathRoot
      );

      merkleTreeProofData.current = {
        root: merkleTreeData.root,
        pathElements: merkleTreeData.pathElements,
        pathIndices: merkleTreeData.pathIndices,
      };

      // triggers callback which will call generateProof when it's done
      signTypedData();
    } catch (ex: unknown) {
      // TODO: cleaner error handling
      throw ex;
    }
  }, [signTypedData]);

  return (
    <div className="max-w-xl mx-auto">
      <div className="bg-white rounded-md shadow-sm border border-gray-200 overflow-clip">
        <div className="py-2 px-0">
          <Textarea
            value={commentMsg}
            placeholder="Add your comment..."
            onChangeHandler={(newVal) => setCommentMsg(newVal)}
          />
        </div>
        <div className="bg-gray-50 border-t border-gray-100 flex justify-end items-center p-3 space-x-2">
          <span className="text-base text-gray-800 font-semibold mr-2">
            Post As
          </span>
          <div
            onClick={() => {
              setActiveNounSet(NounSet.Nounder);
            }}
          >
            <AnonPill
              nounSet={NounSet.Nounder}
              isActive={activeNounSet === NounSet.Nounder}
            />
          </div>
          <div
            onClick={() => {
              setActiveNounSet(NounSet.SingleNoun);
            }}
          >
            <AnonPill
              nounSet={NounSet.SingleNoun}
              isActive={activeNounSet === NounSet.SingleNoun}
            />
          </div>
          <div
            onClick={() => {
              setActiveNounSet(NounSet.ManyNouns);
            }}
          >
            <AnonPill
              nounSet={NounSet.ManyNouns}
              isActive={activeNounSet === NounSet.ManyNouns}
            />
          </div>
        </div>
        <div></div>
      </div>
      <div className="flex justify-end">
        <button
          onClick={prepareProof}
          className="bg-black transition-all hover:bg-slate-900 hover:scale-105 active:scale-100 text-white font-semibold rounded-md px-4 py-2 mt-4"
        >
          Post Anonymously
        </button>
      </div>
    </div>
  );
};

export default CommentWriter;<|MERGE_RESOLUTION|>--- conflicted
+++ resolved
@@ -9,16 +9,10 @@
 } from "../utils/utils";
 import AnonPill, { NounSet } from "./anonPill";
 import { ethers } from "ethers";
-<<<<<<< HEAD
 import { SECP256K1_N } from "../utils/config";
 import BN from "bn.js";
-import { getPointPreComputes } from "../utils/wasmPrecompute/wasmPrecompute.web";
-=======
-import {
-  getSigPublicSignals,
-  PublicSignatureData,
-} from "../utils/wasmPrecompute";
->>>>>>> 96a8b5c4
+import { getSigPublicSignals } from "../utils/wasmPrecompute/wasmPrecompute.web";
+import { PublicSignatureData } from "../utils/wasmPrecompute/wasmPrecompute.common";
 import { downloadZKey } from "../utils/zkp";
 import localforage from "localforage";
 import axios from "axios";
