import { Button } from "./button";
import { Textarea } from "./textarea";
import * as React from "react";
import axios from "axios";
import { useSignMessage, useSignTypedData } from "wagmi";
import { ethers } from "ethers";

import { getSigPublicSignals } from "../utils/wasmPrecompute";
import { PointPreComputes } from "../types/zk";
import { prepareMerkleRootProof, splitToRegisters } from "../utils/utils";
import { createMerkleTree } from "../utils/merkleTree";
import { downloadZKey } from "../utils/zkp";
import localforage from "localforage";
<<<<<<< HEAD
=======
import { GroupPayload } from "../types/api";
const elliptic = require("elliptic");
const ec = new elliptic.ec("secp256k1");
>>>>>>> 4a435eaa

interface Props {
  address: string;
  //maybe need id too
  propNumber: number;
  propId: number;
}

// TODO: change this to have the piece used for verification and the piece used for proving
interface SignaturePostProcessingContents {
  TPreComputes: PointPreComputes;
  s: bigint[];
  U: bigint[][];
}

interface MerkleTreeProofData {
  groupId: number;
  root: string;
  pathElements: string[];
  pathIndices: string[];
}

// EIP-712 types for typed signature
const domain = {
  name: "heyanoun-prop-150",
  version: "1",
  chainId: 1,
  verifyingContract: "0x0000000000000000000000000000000000000000",
} as const;

const types = {
  NounSignature: [
    { name: "propId", type: "string" },
    { name: "groupType", type: "string" },
    { name: "msgHash", type: "string" },
  ],
} as const;

export const ProofComment = ({ address, propNumber, propId }: Props) => {
  const merkleTreeProofData = React.useRef<MerkleTreeProofData>();
  const [commentMsg, setCommentMsg] = React.useState<string>("");
  const [loadingText, setLoadingText] = React.useState<string | undefined>(
    undefined
  );
  const [successProofGen, setSuccessProofGen] = React.useState<
    boolean | undefined
  >(undefined);

  // TODO: set from request
  const [groupType, setgroupType] = React.useState<number>(1);

  const { data, error, isLoading, signTypedData } = useSignTypedData({
    domain,
    types,
    value: {
      propId: `${propId}`,
      groupType: `${groupType}`,
      msgHash: ethers.utils.hashMessage(commentMsg),
    } as const,
    async onSuccess(data, _variables) {
      // Verify signature when sign message succeeds
      const { v, r, s } = ethers.utils.splitSignature(data);
      const isRYOdd = (BigInt(v) - BigInt(27)) % BigInt(2);

      const { TPreComputes, U } = await getSigPublicSignals(
        r,
        isRYOdd,
        variables.message
      );
<<<<<<< HEAD

=======
      // Get the group element: -(m * r^−1 * G)
      const rInv = new BN(r.substring(2), 16).invm(SECP256K1_N);

      // w = -(r^-1 * msg)
      const w = rInv
        .mul(new BN(data.substring(2), 16))
        .neg()
        .umod(SECP256K1_N);
      // U = -(w * G) = -(r^-1 * msg * G)
      const U = ec.curve.g.mul(w);

      // T = r^-1 * R
      const T = rPoint.getPublic().mul(rInv);

      const TPreComputes = await getPointPreComputes(T.encode("hex"));
>>>>>>> 4a435eaa
      const signatureArtifacts: SignaturePostProcessingContents = {
        TPreComputes,
        U,
        s: splitToRegisters(s.substring(2)) as bigint[],
      };
      await generateProof(signatureArtifacts);
    },
  });

  const generateProof = React.useCallback(
    async (artifacts: SignaturePostProcessingContents) => {
      if (!merkleTreeProofData.current) {
        throw new Error("Missing merkle tree data");
      }
      //TODO: add loading state or progress bar first time it downloads zkey
      await downloadZKey();

      const proofInputs = { ...artifacts, ...merkleTreeProofData.current };
      const zkeyDb = await localforage.getItem("setMembership_final.zkey");

      if (!zkeyDb) {
        throw new Error("zkey was not found in the database");
      }

      // @ts-ignore
      const zkeyRawData = new Uint8Array(zkeyDb);

      const zkeyFastFile = { type: "mem", data: zkeyRawData };
      const worker = new Worker("./worker.js");
      worker.postMessage([proofInputs, zkeyFastFile]);
      worker.onmessage = async function (e) {
        const { proof, publicSignals } = e.data;
        console.log("PROOF SUCCESSFULLY GENERATED: ", proof, publicSignals);
        // TODO: post to IPFS or store in our db
        setSuccessProofGen(true);
        // TODO: add toast showing success
        setLoadingText(undefined);
      };
    },
    []
  );

  const prepareProof = React.useCallback(async () => {
    try {
      const merkleTreeData = (
        await axios.get<GroupPayload>("/api/getPropGroup", {
          params: {
            propId: propId,
            groupType: groupType,
          },
        })
      ).data;
      const leafData = merkleTreeData.leaves.find((el) => el.data === address);
      if (!leafData) {
        throw new Error("Could not find user address in selected group");
      }

      merkleTreeProofData.current = {
        groupId: merkleTreeData.groupId,
        root: merkleTreeData.root,
        pathElements: leafData.path,
        pathIndices: leafData.indices,
      };

      // TODO: REMOVE THIS AFTER TESTING, generating dummy merkle tree to test proof generation works
      //       if you want to test non-noun holding addresses
      // const { pathElements, pathIndices, pathRoot } = await createMerkleTree(
      //   "0x926B47C42Ce6BC92242c080CF8fAFEd34a164017",
      //   [
      //     "0x926B47C42Ce6BC92242c080CF8fAFEd34a164017",
      //     "0x199D5ED7F45F4eE35960cF22EAde2076e95B253F",
      //   ]
      // );

      // const merkleTreeData = prepareMerkleRootProof(
      //   pathElements,
      //   pathIndices,
      //   pathRoot
      // );

      // merkleTreeProofData.current = {
      //   root: merkleTreeData.root,
      //   pathElements: merkleTreeData.pathElements,
      //   pathIndices: merkleTreeData.pathIndices,
      //   groupId: 123,
      // };

      // triggers callback which will call generateProof when it's done
      signTypedData();
    } catch (ex: unknown) {
      // TODO: cleaner error handling
      throw ex;
    }
  }, [address, groupType, propId, signTypedData]);

  return (
    <div className="flex flex-col justify-center items-center w-full">
      <div className="rounded-md transition-all  w-full shadow-sm bg-white flex flex-col items-center justify-between border border-gray-200">
        <div className="w-full p-5 bg-white">
          <Textarea
            value={commentMsg}
            placeholder="Add your comment"
            onChangeHandler={(newVal) => setCommentMsg(newVal)}
          />
        </div>
        <div className="w-full flex bg-gray-100 p-5 items-center justify-center">
          <div className="grow 1"></div>
          <p>Post as</p>
          <div className="px-1">Nounder</div>
          <div className="px-1">Noun holder</div>
          <div className="px-1">2 or more</div>
        </div>
      </div>
      <div className="py-2"></div>
      <div className="flex flex-row w-full justify-end">
        <Button
          onClickHandler={prepareProof}
          color={"white"}
          backgroundColor={"black"}
        >
          Post Anonymously{" "}
        </Button>
      </div>
    </div>
  );
};<|MERGE_RESOLUTION|>--- conflicted
+++ resolved
@@ -11,12 +11,6 @@
 import { createMerkleTree } from "../utils/merkleTree";
 import { downloadZKey } from "../utils/zkp";
 import localforage from "localforage";
-<<<<<<< HEAD
-=======
-import { GroupPayload } from "../types/api";
-const elliptic = require("elliptic");
-const ec = new elliptic.ec("secp256k1");
->>>>>>> 4a435eaa
 
 interface Props {
   address: string;
@@ -86,25 +80,7 @@
         isRYOdd,
         variables.message
       );
-<<<<<<< HEAD
-
-=======
-      // Get the group element: -(m * r^−1 * G)
-      const rInv = new BN(r.substring(2), 16).invm(SECP256K1_N);
-
-      // w = -(r^-1 * msg)
-      const w = rInv
-        .mul(new BN(data.substring(2), 16))
-        .neg()
-        .umod(SECP256K1_N);
-      // U = -(w * G) = -(r^-1 * msg * G)
-      const U = ec.curve.g.mul(w);
-
-      // T = r^-1 * R
-      const T = rPoint.getPublic().mul(rInv);
-
-      const TPreComputes = await getPointPreComputes(T.encode("hex"));
->>>>>>> 4a435eaa
+
       const signatureArtifacts: SignaturePostProcessingContents = {
         TPreComputes,
         U,
